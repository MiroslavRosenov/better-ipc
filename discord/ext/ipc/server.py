--- conflicted
+++ resolved
@@ -273,15 +273,7 @@
     async def stop(self) -> None:
         """
         |coro|
-<<<<<<< HEAD
-<<<<<<< HEAD
-
-=======
-=======
-
->>>>>>> ff0e4ca7
-        
->>>>>>> 51fb09a4f47e0e64c07212c72133275d83528dc3
+
         Stops both the IPC webserver
         """
         self.logger.info('Stopping up the IPC webserver')
