from __future__ import annotations

import logging
import json
import contextlib
import inspect

from discord.ext.commands import Bot, Cog
from typing import TYPE_CHECKING, Optional, Callable, ClassVar, TypeVar, Union, Type, Coroutine, Tuple, Any, Dict

from websockets.exceptions import ConnectionClosedError, ConnectionClosed
from websockets.server import WebSocketServerProtocol, serve

from .errors import InvalidReturn, NoEndpointFoundError, MulticastFailure, ServerAlreadyStarted
from .objects import ClientPayload


if TYPE_CHECKING:
    from typing_extensions import ParamSpec, TypeAlias
    
    P = ParamSpec("P")
    T = TypeVar("T")
    
    RouteFunc: TypeAlias = Callable[P, T]
    Handler: TypeAlias = Coroutine

class Server:
    """
    The inter-process communication server that is connected with the bot.

    Parameters:
    ----------
    bot: `Bot`
        The bot instance.
    host: `str`
        The address for the server (the default host is 127.0.0.1 and you don't wanna change this in most cases).
    secret_key: `str`
        This string will be used as authentication password while taking requests.
    standard_port: `int`
        The port to run the standard server (the default is 1025).
    multicast_port: `int`
        The port to run the multicasting server (the default is 20000).
    do_multicast: `bool`
        Should the multicasting be allowed (this is enabled by default).
    logger: `Logger`
        You can specify the logger for logs related to the lib (the default is discord.ext.ipc.server)
    """

    endpoints: ClassVar[Dict[str, Tuple[RouteFunc, Type[ClientPayload]]]] = {}

    def __init__(
        self,
        bot: Bot,
        host: str = "127.0.0.1", 
        secret_key: Union[str, None] = None, 
        standard_port: int = 1025,
        multicast_port: int = 20000,
        do_multicast: bool = True,
        logger: Optional[logging.Logger] = None
    ) -> None:
        self.bot = bot
        self.host = host
        self.secret_key = secret_key
        self.standard_port = standard_port
        self.multicast_port = multicast_port
        self.do_multicast = do_multicast

        self.logger = logger or logging.getLogger(__name__)
        self.servers: Dict[str, WebSocketServerProtocol] = {}
        self.connection: Tuple[str, WebSocketServerProtocol] = None

    def __repr__(self) -> str:
        return f"<{self.__class__.__name__} endpoints={len(self.endpoints)} started={self.started} standard_port={self.standard_port!r} multicast_port={self.multicast_port!r} do_multicast={self.do_multicast}>"

    def get_cls(self, func: RouteFunc) -> Optional[Cog]:
        for cog in self.bot.cogs.values():
            if func.__name__ in dir(cog):
                return cog
        return self.bot

    @classmethod
    def route(cls, name: Optional[str] = None, multicast: Optional[bool] = True) -> Callable[[RouteFunc], RouteFunc]:
        """|method|

        Used to register a coroutine as an endpoint

        Parameters
        ----------
        name: :class:`str`
            The endpoint name. If not provided the method name will be used.
        multicast :class:`bool`
            Should the enpoint be avaiable for multicast or not. If this is set to False only standard connection can access it.
        """
        def decorator(func: RouteFunc) -> RouteFunc:
            payload = ClientPayload
            for annotation in func.__annotations__.values():
                if inspect.isclass(annotation) and issubclass(annotation, ClientPayload):
                    payload = annotation
                    break

            func.__multicast__ = multicast

            cls.endpoints[name or func.__name__] = (func, payload)
            return func
        return decorator

    @property
    def started(self) -> bool:
        return len(self.servers) > 0

    def is_secure(self, message: Union[str, bytes]) -> bool:
        data: Dict[str, Any] = json.loads(message)

        if (key := data.get("secret")):
            return str(key) == str(self.secret_key)
        return bool(self.secret_key is None)

    async def handle_request(self, websocket: WebSocketServerProtocol, message: Union[str, bytes], multucast: bool = True) -> None:
        if not self.is_secure(message):
            resp = json.dumps({
                "error": "Invalid secret key!",
                "code": 403
            })
            
            return await websocket.send(resp)

        data: Dict[str, Any] = json.loads(message)
        endpoint: str = data["endpoint"]

        payload: Dict[str, Any] = {
            "decoding": None,
            "code": 200,
            "response": None
        }

        if not (coro := self.endpoints.get(endpoint)):
            payload["code"] = 404
            payload["error"] = "Unknown endpoint!"
            payload["error_details"] = "The route that you're trying to call doesn't exist!"
            self.bot.dispatch("ipc_error", None, NoEndpointFoundError(endpoint, details="The route that you're trying to call doesn't exist!"))
            return await websocket.send(json.dumps(payload))
        
        try:
<<<<<<< HEAD
            func = coro[0]

            if multucast and not func.__getattribute__("__multicast__"):
                payload["code"] = 500
                payload["error"] = "The requested route is not available for multicast connections!"
                payload["error_details"] = "This route can only be called with standart client!"
                self.bot.dispatch("ipc_error", endpoint, MulticastFailure(endpoint, details="This route can only be called with standart client!"))
                return await websocket.send(json.dumps(payload))

            resp: Optional[Union[Dict, str]] = await func(self.get_cls(func), coro[1](data))
        except Exception as exc:
            payload["code"] = 500
            payload["error"] = "Unexpected error occurred while calling the route!"
            payload["error_details"] = str(exc)

            self.bot.dispatch("ipc_error", endpoint, exc)
            return await websocket.send(json.dumps(payload))
        
        if resp and not (isinstance(resp, Dict) or isinstance(resp, str)):
            payload["error"] = f"Expected type Dict or string as response, got {resp.__class__.__name__!r} instead!", 
            payload["code"] = 500
            self.bot.dispatch("ipc_error", endpoint, InvalidReturn(details=f"Expected type Dict or string as response, got {resp.__class__.__name__!r} instead!"))
            return await websocket.send(json.dumps(payload))
        
        if isinstance(resp, Dict):
            payload["decoding"] = "JSON"
            payload["response"] = json.dumps(resp)
=======
            response = response or {} 
            if not isinstance(response, Dict):
                exception = f"Expected type `Dict` as response, got {response.__class__.__name__!r} instead!"
                
                self.bot.dispatch("ipc_error", endpoint, JSONEncodeError(exception))

                response = {
                    "error": exception, 
                    "code": 500
                }

                self.logger.debug(f"Sending Response: {response!r}")
                return await websocket.send_json(response)

            if not response.get("code"):
                response["code"] = 200

            await websocket.send_json(response)
        except Exception:
            self.bot.dispatch("ipc_error", endpoint, IPCError("Could not send JSON data to websocket!"))
>>>>>>> 011ba164
        else:
            payload["response"] = resp
        
        return await websocket.send(json.dumps(payload))

    async def create_server(self, name: str, port: int, ws_handler: Handler) -> None:
        if name in self.servers:
            raise ServerAlreadyStarted(name, details=f"{name!r} is already started!")
        
        self.servers[name] = await serve(ws_handler, self.host, port)
        self.logger.debug(f"{name.title()} is ready for use!")

    async def standart_handler(self, websocket: WebSocketServerProtocol) -> None:
        id = websocket.request_headers["ID"]
        try:
            if self.connection:
                if not self.connection[0] == id:
                    resp = json.dumps({
                        "error": "Connection already reserved!",
                        "details": self.connection[0],
                        "code": 403
                    })
                    
                    return await websocket.send(resp)
            else:
                self.logger.debug(f"New connection created: {id}")
                self.connection = id, websocket
        
            async for message in websocket:
                await self.handle_request(websocket, message, False)
        except(ConnectionClosedError,ConnectionClosed):
            self.logger.debug(f"Connection closed by the client: {self.connection[0]}")
            self.connection = None

    async def multicast_handler(self, websocket: WebSocketServerProtocol) -> None:
        with contextlib.suppress(ConnectionClosedError,ConnectionClosed):
            async for message in websocket:
                await self.handle_request(websocket, message, False)

    async def start(self) -> None:
        """|coro|
        
        Starts all necessary processes for the servers and runners to work properly

        """
        await self.create_server("standard", self.standard_port, self.standart_handler)

        if self.do_multicast:
<<<<<<< HEAD
            await self.create_server("mutlicast", self.multicast_port, self.multicast_handler)
=======
            await self.__create_server__("mutlicast", self.multicast_port, self.__handle_multicast__)
        
        if self.bot.is_ready():
            self.bot.dispatch("ipc_ready")
        else:
            self.loop.create_task(self.wait_bot_is_ready())
>>>>>>> 011ba164

        self.bot.dispatch("ipc_ready")
    
    async def stop(self) -> None:
        """|coro|

        Takes care of shutting down the server(s)

        """
        for name, server in self.servers.items():
            server.close()  # pragma: no cover
            await server.wait_closed()  # pragma: no cover

<<<<<<< HEAD
            self.logger.info(f"{name!r} server has been stopped!")
        
        self.servers = {}
=======
        for server, runner in zip(self.__servers__.items(), self.__runners__.items()):
            self.logger.info(f"Stopping {server[0]} server")
            await server[1].shutdown()

            self.logger.info(f"Stopping {runner[0]} runner")
            await runner[1].cleanup()

        self.__servers__ = self.__runners__ = self.__webservers__ = {}
        
    async def wait_bot_is_ready(self) -> None:
        await self.bot.wait_until_ready()
        self.bot.dispatch("ipc_ready")
>>>>>>> 011ba164
<|MERGE_RESOLUTION|>--- conflicted
+++ resolved
@@ -116,39 +116,36 @@
         return bool(self.secret_key is None)
 
     async def handle_request(self, websocket: WebSocketServerProtocol, message: Union[str, bytes], multucast: bool = True) -> None:
-        if not self.is_secure(message):
-            resp = json.dumps({
-                "error": "Invalid secret key!",
-                "code": 403
-            })
-            
-            return await websocket.send(resp)
-
-        data: Dict[str, Any] = json.loads(message)
-        endpoint: str = data["endpoint"]
-
-        payload: Dict[str, Any] = {
+        payload: Dict[str, Union[str, int]] = {
             "decoding": None,
             "code": 200,
             "response": None
         }
+        
+        if not self.is_secure(message):
+            payload["code"] = 403
+            payload["error"] = "Unauthorized"
+            payload["error_details"] = "You're trying to connect with an invalid secret key!"
+            return await websocket.send(json.dumps(payload))
+
+        data: Dict[str, Any] = json.loads(message)
+        endpoint: str = data["endpoint"]
 
         if not (coro := self.endpoints.get(endpoint)):
             payload["code"] = 404
             payload["error"] = "Unknown endpoint!"
             payload["error_details"] = "The route that you're trying to call doesn't exist!"
-            self.bot.dispatch("ipc_error", None, NoEndpointFoundError(endpoint, details="The route that you're trying to call doesn't exist!"))
+            self.bot.dispatch("ipc_error", None, NoEndpointFoundError(endpoint, "The route that you're trying to call doesn't exist!"))
             return await websocket.send(json.dumps(payload))
         
         try:
-<<<<<<< HEAD
             func = coro[0]
 
             if multucast and not func.__getattribute__("__multicast__"):
                 payload["code"] = 500
                 payload["error"] = "The requested route is not available for multicast connections!"
                 payload["error_details"] = "This route can only be called with standart client!"
-                self.bot.dispatch("ipc_error", endpoint, MulticastFailure(endpoint, details="This route can only be called with standart client!"))
+                self.bot.dispatch("ipc_error", endpoint, MulticastFailure(endpoint, "This route can only be called with standart client!"))
                 return await websocket.send(json.dumps(payload))
 
             resp: Optional[Union[Dict, str]] = await func(self.get_cls(func), coro[1](data))
@@ -163,34 +160,12 @@
         if resp and not (isinstance(resp, Dict) or isinstance(resp, str)):
             payload["error"] = f"Expected type Dict or string as response, got {resp.__class__.__name__!r} instead!", 
             payload["code"] = 500
-            self.bot.dispatch("ipc_error", endpoint, InvalidReturn(details=f"Expected type Dict or string as response, got {resp.__class__.__name__!r} instead!"))
+            self.bot.dispatch("ipc_error", endpoint, InvalidReturn(endpoint, f"Expected type Dict or string as response, got {resp.__class__.__name__} instead!"))
             return await websocket.send(json.dumps(payload))
         
         if isinstance(resp, Dict):
             payload["decoding"] = "JSON"
             payload["response"] = json.dumps(resp)
-=======
-            response = response or {} 
-            if not isinstance(response, Dict):
-                exception = f"Expected type `Dict` as response, got {response.__class__.__name__!r} instead!"
-                
-                self.bot.dispatch("ipc_error", endpoint, JSONEncodeError(exception))
-
-                response = {
-                    "error": exception, 
-                    "code": 500
-                }
-
-                self.logger.debug(f"Sending Response: {response!r}")
-                return await websocket.send_json(response)
-
-            if not response.get("code"):
-                response["code"] = 200
-
-            await websocket.send_json(response)
-        except Exception:
-            self.bot.dispatch("ipc_error", endpoint, IPCError("Could not send JSON data to websocket!"))
->>>>>>> 011ba164
         else:
             payload["response"] = resp
         
@@ -205,6 +180,7 @@
 
     async def standart_handler(self, websocket: WebSocketServerProtocol) -> None:
         id = websocket.request_headers["ID"]
+        
         try:
             if self.connection:
                 if not self.connection[0] == id:
@@ -220,15 +196,16 @@
                 self.connection = id, websocket
         
             async for message in websocket:
-                await self.handle_request(websocket, message, False)
+                with contextlib.suppress(ConnectionClosedError,ConnectionClosed):
+                    await self.handle_request(websocket, message, False)
         except(ConnectionClosedError,ConnectionClosed):
             self.logger.debug(f"Connection closed by the client: {self.connection[0]}")
             self.connection = None
-
+    
     async def multicast_handler(self, websocket: WebSocketServerProtocol) -> None:
         with contextlib.suppress(ConnectionClosedError,ConnectionClosed):
             async for message in websocket:
-                await self.handle_request(websocket, message, False)
+                await self.handle_request(websocket, message, True)
 
     async def start(self) -> None:
         """|coro|
@@ -239,16 +216,7 @@
         await self.create_server("standard", self.standard_port, self.standart_handler)
 
         if self.do_multicast:
-<<<<<<< HEAD
             await self.create_server("mutlicast", self.multicast_port, self.multicast_handler)
-=======
-            await self.__create_server__("mutlicast", self.multicast_port, self.__handle_multicast__)
-        
-        if self.bot.is_ready():
-            self.bot.dispatch("ipc_ready")
-        else:
-            self.loop.create_task(self.wait_bot_is_ready())
->>>>>>> 011ba164
 
         self.bot.dispatch("ipc_ready")
     
@@ -259,24 +227,9 @@
 
         """
         for name, server in self.servers.items():
-            server.close()  # pragma: no cover
-            await server.wait_closed()  # pragma: no cover
-
-<<<<<<< HEAD
+            await server.close()
+            await server.wait_closed()
+
             self.logger.info(f"{name!r} server has been stopped!")
         
-        self.servers = {}
-=======
-        for server, runner in zip(self.__servers__.items(), self.__runners__.items()):
-            self.logger.info(f"Stopping {server[0]} server")
-            await server[1].shutdown()
-
-            self.logger.info(f"Stopping {runner[0]} runner")
-            await runner[1].cleanup()
-
-        self.__servers__ = self.__runners__ = self.__webservers__ = {}
-        
-    async def wait_bot_is_ready(self) -> None:
-        await self.bot.wait_until_ready()
-        self.bot.dispatch("ipc_ready")
->>>>>>> 011ba164
+        self.servers = {}